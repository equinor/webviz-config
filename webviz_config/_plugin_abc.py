--- conflicted
+++ resolved
@@ -401,9 +401,6 @@
         return wcc.WebvizPluginWrapper(
             id=self._plugin_wrapper_id,
             name=type(self).__name__,
-<<<<<<< HEAD
-            views=[{"id": view.uuid(), "name": view.name} for view in self.views()],
-=======
             views=[
                 {
                     "id": view.uuid(),
@@ -412,7 +409,6 @@
                 }
                 for view in self.views()
             ],
->>>>>>> 105c3f54
             contactPerson=contact_person,
             deprecationWarnings=self._make_extended_deprecation_warnings(
                 plugin_deprecation_warnings, argument_deprecation_warnings
