--- conflicted
+++ resolved
@@ -322,11 +322,6 @@
         return settings
 
     @property
-<<<<<<< HEAD
-    def _plugin_wrapper_id(self) -> str:
-        return f"plugin-wrapper-{self._plugin_unique_id}"
-
-    @property
     def _legacy_plugin_view_id(self) -> str:
         return f"{self._plugin_unique_id.to_string()}-view"
 
@@ -338,15 +333,6 @@
     @property
     def plugin_data_requested(self) -> Input:
         return Input(self._legacy_plugin_view_id, "data_requested")
-=======
-    def plugin_data_output(self) -> Output:
-        self._add_download_button = True
-        return Output(self._plugin_unique_id.to_string(), "download")
-
-    @property
-    def plugin_data_requested(self) -> Input:
-        return Input(self._plugin_unique_id.to_string(), "data_requested")
->>>>>>> dafdf68a
 
     @staticmethod
     def _reformat_tour_steps(steps: List[dict]) -> List[dict]:
