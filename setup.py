from setuptools import setup, find_packages

with open("README.md", "r") as fh:
    long_description = fh.read()

tests_requires = [
    "chromedriver-binary>=74.0.3729.6.0",
    "pylint~=2.3",
    "selenium~=3.141",
    "mock",
    "pytest-xdist",
    "black",
]

setup(
    name="webviz-config",
    description="Configuration file support for webviz",
    long_description=long_description,
    long_description_content_type="text/markdown",
    url="https://github.com/equinor/webviz-config",
    author="R&T Equinor",
    packages=find_packages(exclude=["tests"]),
    package_data={
        "webviz_config": [
            "templates/*",
            "static/*",
            "static/.dockerignore",
            "static/assets/*",
            "themes/default_assets/*",
        ]
    },
    entry_points={"console_scripts": ["webviz=webviz_config.command_line:main"]},
    install_requires=[
<<<<<<< HEAD
        'dash~=1.1',
        'bleach~=3.1',
        'cryptography~=2.4',
        'dash-auth~=1.3',
        'requests',  # While waiting for dep. fix in dash-auth >= 1.4 on pypi
        'flask-caching~=1.4',
        'flask-talisman~=0.6',
        'jinja2~=2.10',
        'markdown~=3.0',
        'pandas~=0.24',
        'pyarrow~=0.11',
        'pyyaml~=5.1',
        'tqdm~=4.35',
        'webviz-core-components>=0.0.8'
=======
        "dash~=1.1",
        "bleach~=3.1",
        "cryptography~=2.4",
        "flask-caching~=1.4",
        "flask-talisman~=0.6",
        "jinja2~=2.10",
        "markdown~=3.0",
        "pandas~=0.24",
        "pyarrow~=0.11",
        "pyyaml~=5.1",
        "webviz-core-components>=0.0.8",
>>>>>>> 8f715428
    ],
    tests_require=tests_requires,
    extras_require={"tests": tests_requires},
    setup_requires=["setuptools_scm~=3.2"],
    use_scm_version=True,
    zip_safe=False,
    classifiers=[
        "Programming Language :: Python :: 3",
        "Operating System :: OS Independent",
        "Natural Language :: English",
        "Topic :: Multimedia :: Graphics",
        "Topic :: Scientific/Engineering",
        "Topic :: Scientific/Engineering :: Visualization",
        "License :: OSI Approved :: GNU Lesser General Public License v3 (LGPLv3)",
    ],
)<|MERGE_RESOLUTION|>--- conflicted
+++ resolved
@@ -31,22 +31,6 @@
     },
     entry_points={"console_scripts": ["webviz=webviz_config.command_line:main"]},
     install_requires=[
-<<<<<<< HEAD
-        'dash~=1.1',
-        'bleach~=3.1',
-        'cryptography~=2.4',
-        'dash-auth~=1.3',
-        'requests',  # While waiting for dep. fix in dash-auth >= 1.4 on pypi
-        'flask-caching~=1.4',
-        'flask-talisman~=0.6',
-        'jinja2~=2.10',
-        'markdown~=3.0',
-        'pandas~=0.24',
-        'pyarrow~=0.11',
-        'pyyaml~=5.1',
-        'tqdm~=4.35',
-        'webviz-core-components>=0.0.8'
-=======
         "dash~=1.1",
         "bleach~=3.1",
         "cryptography~=2.4",
@@ -57,8 +41,8 @@
         "pandas~=0.24",
         "pyarrow~=0.11",
         "pyyaml~=5.1",
+        "tqdm~=4.35",
         "webviz-core-components>=0.0.8",
->>>>>>> 8f715428
     ],
     tests_require=tests_requires,
     extras_require={"tests": tests_requires},
