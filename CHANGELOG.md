# Changelog
All notable changes to this project will be documented in this file.

The format is based on [Keep a Changelog](https://keepachangelog.com/en/1.0.0/),
and this project adheres to [Semantic Versioning](https://semver.org/spec/v2.0.0.html).

## [UNRELEASED] - YYYY-MM-DD

### Added
<<<<<<< HEAD
- [#443](https://github.com/equinor/webviz-config/pull/443) - Added `--logconfig` command
line argument to allow detailed control of logging output in webviz.
=======
- [#447](https://github.com/equinor/webviz-config/pull/447) - Plugin project dependencies
(indirect and direct) are now included in `PLUGIN_PROJECT_METADATA`. This enables
the generated Docker setup, when portable apps are built, to have the same dependency
versions compared to what the user had installed when creating the portable app.
>>>>>>> 617140bb

### Fixed
- [#440](https://github.com/equinor/webviz-config/pull/440) - Fixed setting of global 
log level for webviz application.

## [0.3.1] - 2021-04-29

### Fixed
- [#429](https://github.com/equinor/webviz-config/pull/429) - Moved `FutureWarnings`
from `deprecated_decorators.py` to `_config_parser.py`. Simplified deprecation warnings.
- [#432](https://github.com/equinor/webviz-config/pull/432) - Replaced `WebvizPluginABC` type in
`deprecated_plugin` decorator with `Type[WebvizPluginABC]`.
- [#433](https://github.com/equinor/webviz-config/pull/433) - Removed short message
from `deprecated_plugin` decorator.
- [#435](https://github.com/equinor/webviz-config/pull/435) - Support only specifying
`source_url` in `setup.py` when building Dockerfile.

## [0.3.0] - 2021-04-27

### Added
- [#419](https://github.com/equinor/webviz-config/pull/419) - Plugins and their
arguments can now be marked as deprecated by using the newly implemented 
deprecation framework that, in addition to console FutureWarnings,
automatically shows deprecation messages to the end user in the app and in the documentation.
Adjusted contributing guide accordingly.
- [#318](https://github.com/equinor/webviz-config/pull/318) - `webviz-config`
now facilitates automatically including necessary plugin projects as dependencies
in generated Docker setup. Private repositories are also supported, however the
Docker build process would then need to be given deploy keys as environment variable
secrets. First iteration of automatically creating a corresponding
[Radix config](https://www.radix.equinor.com/) and deploying a Radix application
is also added.
- [#423](https://github.com/equinor/webviz-config/pull/423) - Added class name
`webviz-config-markdown` to the output from the `webviz-config` `Markdown` plugin
output, such that Webviz themes can optionally reduce CSS scope to the output from
the `Markdown` plugin.

### Changed
- [#419](https://github.com/equinor/webviz-config/pull/419) - Changed `plugin_metadata`
and `plugin_project_metadata` in `webviz_config.plugins` to uppercase.
- [#409](https://github.com/equinor/webviz-config/pull/409) - Relax Python test
dependency constraints.
- [#318](https://github.com/equinor/webviz-config/pull/318) - Ad-hoc plugins not
supported anymore (i.e. plugins not being part of a Python project with `setup.py`).
This enables us to reserve the configuration file syntax `prefix.PluginName` to later.
Requiring a formal Python project also enables useful features in the framework
(see e.g. the `Added` section for this PR).

### Fixed
- [#415](https://github.com/equinor/webviz-config/pull/415) - Reduce height of main
sidebar to prevent overflow.
- [#422](https://github.com/equinor/webviz-config/pull/422) - Remove deprecated 'plugin-types' CSP directive.

## [0.2.9] - 2021-02-23

### Changed
- [#395](https://github.com/equinor/webviz-config/pull/395) - Update `npm` dependencies.
See also [#392](https://github.com/equinor/webviz-config/pull/392)
(`docsify-copy-code` update) and [#393](https://github.com/equinor/webviz-config/pull/393)
(`katex` update).

## [0.2.8] - 2021-01-26

### Added
- [#345](https://github.com/equinor/webviz-config/pull/345) - Added Oauth2 
Authorization Code flow support for Azure AD applications.

### Changed
- [#374](https://github.com/equinor/webviz-config/pull/374) - Removed Webviz
  SSL certificate generation and forcing of HTTPS connections.
- [#388](https://github.com/equinor/webviz-config/pull/388) - Firefox preferred as
default browser over Chrome/Chromium to ease the transition on localhost after #374.
Browser defined with `webviz preferences --browser somebrowser` is still used instead
of the new default (Firefox).

### Fixed
- [#380](https://github.com/equinor/webviz-config/pull/380) - Don't write warning
for multiple versions of same plugin if the metadata is equal.

## [0.2.7] - 2021-01-14

### Changed
- [#368](https://github.com/equinor/webviz-config/pull/368) - Made Webviz global
settings available to plugin implementations through special `webviz_settings` 
argument. This argument is an instance of the `WebvizSettings` class and currently
contains both the `shared_settings` and `theme` properties.

### Deprecated
- [#368](https://github.com/equinor/webviz-config/pull/368) - Access to `webviz_settings`
as an attribute on the Dash application instance object (currently being passed to the
plugins as the special `app` argument) has been deprecated.

## [0.2.6] - 2021-01-07

### Fixed
- [#373](https://github.com/equinor/webviz-config/pull/373) - Fix for import of TypedDict 
in Python versions older than 3.8. Check against Python version instead of using try-except.

## [0.2.5] - 2020-12-19

### Changed
- [#367](https://github.com/equinor/webviz-config/pull/367) - Made type information
available to package consumers by indicating support for typing as specified in 
[PEP 561](https://www.python.org/dev/peps/pep-0561/).

## [0.2.4] - 2020-12-08

### Changed
- [#362](https://github.com/equinor/webviz-config/pull/362) - Bumped pandas requirement
to `pandas>=1.0`, as `pandas==0.24.2` is no longer needed in internal deployment.

### Fixed
- [#351](https://github.com/equinor/webviz-config/pull/351) - Fixed bug in automatically
generated docs when having a defaulted input argument of type `pathlib.Path` in plugin
arguments.
- [#354](https://github.com/equinor/webviz-config/pull/354) - Fixed bug in automatically
generated docs when having type hinted return value of plugin `__init__` functions.

## [0.2.3] - 2020-11-26

### Added
- [#337](https://github.com/equinor/webviz-config/pull/337) - New generic plugin to
generate a [Pivot table](https://en.wikipedia.org/wiki/Pivot_table) based on
[Dash Pivottable](https://github.com/plotly/dash-pivottable).
- [#333](https://github.com/equinor/webviz-config/pull/333) - Warning is now raised
if more than one plugin project provides a plugin with the same name.

## [0.2.2] - 2020-11-16

### Fixed
- [#339](https://github.com/equinor/webviz-config/pull/339) - After
[#230](https://github.com/equinor/webviz-config/pull/230) generated app started using
Dash `dcc.Location` and `dcc.Link` instead of tabs for multi-page apps. This enabled
URL routing. At the same time, the root url `/` special case was set to show
"Front page", however, users did not from before necessarily have a page called
"Front page", as the "Front page" shown earlier was simply the first page in the list.
Changed back to behavior prior to #230 - i.e. show first page in config as "Front page"
and not rely on page title.

## [0.2.1] - 2020-10-29

### Changed
- [#324](https://github.com/equinor/webviz-config/pull/324) - Now also `webviz-config`
shipped plugins install themselves through the `webviz_config_plugins` entrypoints group.
- [#325](https://github.com/equinor/webviz-config/pull/325) - Removed support for
ad-hoc plugins as this is costly to maintain. Also, the `module.PluginName` notation in
configuration files can then in future be used fo distinguish between multiple plugin
packages using the same plugin name.
- [#330](https://github.com/equinor/webviz-config/pull/330) - Pie chart plot type now
available in table plotter.

### Fixed
- [#325](https://github.com/equinor/webviz-config/pull/325) - Support plugin projects
that use different name for top level package and distribution name.

## [0.2.0] - 2020-10-06

### Changed
- [#230](https://github.com/equinor/webviz-config/pull/230) - Instead of using
`dcc.Tabs` to give the impression of a "multipage app", webviz now uses `dcc.Link` and
`dcc.Location`. This has two main advantages: Big applications can have significantly
faster loading time, as only callbacks on selected "page" fire initially. In addition,
the user can navigate with forward/backward buttons in browser, as well as getting
an URL they can share with others in order to point them to the correct "page". Plugin
authors should check that persistence is set to `session` on Dash components they use
if they want user selections to remain across "page" changes. In order to get more
easily typed URLs, runtime generated page IDs now use `-` instead of `_` for spaces.

### Fixed
- [#321](https://github.com/equinor/webviz-config/pull/321) - Allowed for `blob:`
in `img-src` CSP such that `plotly.js` "Download to png" works properly.

## [0.1.4] - 2020-09-24

### Added
- [#311](https://github.com/equinor/webviz-config/pull/311) - Automatically add a comment
in generated application regarding which Python executable (`sys.executable`) was used
when building a portable application.
- [#310](https://github.com/equinor/webviz-config/pull/310) - Added `RuntimeWarning`
which appears if `@webvizstore` decorated functions are given argument values of type
`pandas.DataFrame` or `pandas.Series` (Which are known to not have `__repr__` functions
useful for hashing).

### Fixed
- [#313](https://github.com/equinor/webviz-config/pull/313) - Added `min-width` to menu CSS
such that it does not collapse on wide content. In addition, make sure menu `width` is
only specified on screen widths wide enough to be above the Dash `Tabs` provided breakpoint at
`800px`.

## [0.1.3] - 2020-09-22
### Added
- [#283](https://github.com/equinor/webviz-config/pull/283) - Auto-generated Webviz plugin documentation
now has search functionality (using [`docsify` full text search](https://docsify.js.org/#/plugins?id=full-text-search)).
- [#278](https://github.com/equinor/webviz-config/pull/278) - Plugin authors can now use Dash inline callbacks
(i.e. `app.clientside_callback(...)`) without being in conflict with the strict
[CSP rules](https://developer.mozilla.org/en-US/docs/Web/HTTP/Headers/Content-Security-Policy)
enforced by `webviz-config` (inline script hashes are added automatically).

### Changed
- [#294](https://github.com/equinor/webviz-config/pull/294) - Plugin authors can now define file type to download
(including specifying MIME type). Before only `.zip` archives were supported.
- [#281](https://github.com/equinor/webviz-config/pull/281) - Now uses `importlib` instead of `pkg_resources` for
detecting plugin entry points and package versions.
- [#306](https://github.com/equinor/webviz-config/pull/306) - Now runs `WEBVIZ_ASSETS.make_portable` before
`WEBVIZ_STORE.build_store` when building portables, as it usually takes shorter time, and therefore will give
feedback quicker if something is wrong.

### Fixed
- [#308](https://github.com/equinor/webviz-config/pull/308) - Fixed `UnclosedFile` and `Resource` warnings,
which would appear if developer enabled e.g. `export PYTHONWARNINGS=default`. Also, Webviz now gracefully
exits on CTRL+C (`KeyboardInterrupt`) instead of giving (unnecessary) traceback to the user.
- [#295](https://github.com/equinor/webviz-config/pull/295) - Menu width is now specified. This both ensures
the menu does not collapse if plugin content is wide, as well as not too wide itself if page titles are long
(instead page titles in the menu are wrapped). Also added `<meta name="viewport" content="width=device-width, initial-scale=1">`
for better experience on mobiles.

## [0.1.2] - 2020-09-09
### Added
- [#279](https://github.com/equinor/webviz-config/pull/279) - Added scrollbar to menu (when larger than screen size).

## [0.1.1] - 2020-09-02
### Added
- [#269](https://github.com/equinor/webviz-config/pull/269) - Added an optional argument `screenshot_filename` to `WebvizPluginABC`. Can be used to let plugin authors specify filename used when screenshots of the plugin are saved.
- [#275](https://github.com/equinor/webviz-config/pull/275) - Indented docstrings are now supported by `webviz docs`.

## [0.1.0] - 2020-08-24
### Added
- [#265](https://github.com/equinor/webviz-config/pull/265) - Added support to automatically create JSON/YAML schema based on installed plugins to be used in e.g. VSCode with the [Red Hat YAML extension for VSCode](https://marketplace.visualstudio.com/items?itemName=redhat.vscode-yaml). Create a schema by running `webviz schema`.<|MERGE_RESOLUTION|>--- conflicted
+++ resolved
@@ -7,15 +7,12 @@
 ## [UNRELEASED] - YYYY-MM-DD
 
 ### Added
-<<<<<<< HEAD
 - [#443](https://github.com/equinor/webviz-config/pull/443) - Added `--logconfig` command
 line argument to allow detailed control of logging output in webviz.
-=======
 - [#447](https://github.com/equinor/webviz-config/pull/447) - Plugin project dependencies
 (indirect and direct) are now included in `PLUGIN_PROJECT_METADATA`. This enables
 the generated Docker setup, when portable apps are built, to have the same dependency
 versions compared to what the user had installed when creating the portable app.
->>>>>>> 617140bb
 
 ### Fixed
 - [#440](https://github.com/equinor/webviz-config/pull/440) - Fixed setting of global 
