# Changelog
All notable changes to this project will be documented in this file.

The format is based on [Keep a Changelog](https://keepachangelog.com/en/1.0.0/),
and this project adheres to [Semantic Versioning](https://semver.org/spec/v2.0.0.html).

## [UNRELEASED] - YYYY-MM-DD

### Changed
- [#602](https://github.com/equinor/webviz-config/pull/602) - Changed the file and plugin names from `ExampleContentWrapper` to `ExampleWlfPlugin`.
<<<<<<< HEAD
- [#618](https://github.com/equinor/webviz-config/pull/618) - Initialized `common_cache.CACHE` directly with 3600 sec timeout and deprecated `CACHE.TIMEOUT`.
=======
- [#619](https://github.com/equinor/webviz-config/pull/619) - Adjusted the WLF example plugin to the best practice, added slots there and introduced new `callback_typecheck` decorator. Moreover, added a `StrEnum` class for IDs and settings.
>>>>>>> 3bdc85cf

### Added
- [#594](https://github.com/equinor/webviz-config/pull/594) - Added early testing of graphical user interface (GUI) for editing and creating Webviz configuration files. Run `webviz editor` to start the GUI.
- [#599](https://github.com/equinor/webviz-config/pull/599) - Implemented new Webviz Layout Framework (WLF).

### Fixed
- [#588](https://github.com/equinor/webviz-config/pull/588) - Added compatibility with upstream dependency `bleach >= 5`.

## [0.3.9] - 2022-02-09

### Added
- [#572](https://github.com/equinor/webviz-config/pull/572) - Added `title_position` for the BannerImage plugin, allowing the user to place the text at the top or at the bottom of the image.

## [0.3.8] - 2022-01-06

### Changed
- [#562](https://github.com/equinor/webviz-config/pull/562) - Added global WebvizInstanceInfo accessible through `WEBVIZ_INSTANCE_INFO`

## [0.3.7] - 2021-12-09

### Fixed
- [#558](https://github.com/equinor/webviz-config/pull/558) - Added documentation on SSH deploy keys, and fix permission on `ssh_identity` files in Dockerfile.
- [#555](https://github.com/equinor/webviz-config/pull/555) - Fix issue where clientside callbacks were not getting whitelisted
- [#539](https://github.com/equinor/webviz-config/pull/539) - Support using OAuth behind proxy. If silent refresh of OAuth token fails, fall back to loud refresh of token instead of raising internal server error.
- [#550](https://github.com/equinor/webviz-config/pull/550) - Change user data directory on Windows from `Application Data` to `AppData` (both work on Windows 10, but only the latter works on Windows 11).
- [#546](https://github.com/equinor/webviz-config/pull/546) - Replaced `cp` with `copyfiles` in `package.json`'s `postinstall` script and added note to `README`.
- [#552](https://github.com/equinor/webviz-config/pull/552) - Fix Windows problem when calling `gh api` in Radix deploy.

## [0.3.6] - 2021-11-08

### Added
- [#528](https://github.com/equinor/webviz-config/pull/528) - Implemented `initiallyCollapsed` setting for groups in menu.

## [0.3.5] - 2021-10-08

### Changed
- [#502](https://github.com/equinor/webviz-config/pull/502) - Updated to `Dash 2.0`.
- [#496](https://github.com/equinor/webviz-config/pull/496) - Implemented automatic menu creation from YAML file with new `wcc` Menu component (see https://github.com/equinor/webviz-core-components/pull/154).

### Fixed
- [#498](https://github.com/equinor/webviz-config/pull/498) - Explicitly use UTC when comparing time zones in the `OAuth` implementation.
- [#476](https://github.com/equinor/webviz-config/pull/476) - Use Azure SDK Python packages instead of wrapping Azure CLI.
- [#521](https://github.com/equinor/webviz-config/pull/521) - Improved performance on deployment workflow for Webviz applications with large data sets. Also allow for empty commits (i.e. redeployment of same application triggering new build).
- [#532](https://github.com/equinor/webviz-config/pull/532) - Fixed syntax highlighting of code blocks in markdown.

### Added
- [#503](https://github.com/equinor/webviz-config/pull/503) - Added `__main__.py`. This will allow users to do `python -m webviz_config [...]` in addition to `webviz [...]`.
- [#510](https://github.com/equinor/webviz-config/pull/510) - Added command line option `--debug` which enables selected underlying Dash development features.

## [0.3.4] - 2021-08-30

### Fixed
- [#482](https://github.com/equinor/webviz-config/pull/482) - Reverted the assumption
made in [#419](https://github.com/equinor/webviz-config/pull/419) that all argument
section in init-docstrings are lists of argument descriptions, and separated deprecated
plugins and arguments in doc sidebar.
- [#489](https://github.com/equinor/webviz-config/pull/489) - Use Docker user on
numerical format (in order for Radix/Kubernetes to correctly infer non-root user).
Also changed to use new Radix supported blob mount driver.

## [0.3.3] - 2021-07-13

### Changed
- [#474](https://github.com/equinor/webviz-config/pull/474) - Remove 62.5% CSS IE workaround.
- [#470](https://github.com/equinor/webviz-config/pull/470) - Improve VSCode YAML schema installation documentation.

## [0.3.2] - 2021-06-06

### Added
- [#456](https://github.com/equinor/webviz-config/pull/456) - Extended error message
when configuration file is invalid with suggestion to run `webviz docs`.
- [#426](https://github.com/equinor/webviz-config/pull/426) - Added centralized factory
registry exposed through `WEBVIZ_FACTORY_REGISTRY` for sharing factories between plugins.
- [#443](https://github.com/equinor/webviz-config/pull/443) - Added `--logconfig` command
line argument to allow detailed control of logging output in webviz.
- [#447](https://github.com/equinor/webviz-config/pull/447) - Plugin project dependencies
(indirect and direct) are now included in `PLUGIN_PROJECT_METADATA`. This enables
the generated Docker setup, when portable apps are built, to have the same dependency
versions compared to what the user had installed when creating the portable app.
- [#445](https://github.com/equinor/webviz-config/pull/445) - Added report feedback
button to `WebvizPluginABC`.

### Fixed
- [#463](https://github.com/equinor/webviz-config/pull/463) - Reflect external change.
Repository name for standard `OAuth2` Docker containers is changed from
`quay.io/pusher/oauth2_proxy` to `quay.io/oauth2-proxy/oauth2-proxy`.
- [#440](https://github.com/equinor/webviz-config/pull/440) - Fixed setting of global
log level for webviz application.
- [#457](https://github.com/equinor/webviz-config/pull/457) - Use non-root `redis`
Docker image in generated Radix setup.

## [0.3.1] - 2021-04-29

### Fixed
- [#429](https://github.com/equinor/webviz-config/pull/429) - Moved `FutureWarnings`
from `deprecated_decorators.py` to `_config_parser.py`. Simplified deprecation warnings.
- [#432](https://github.com/equinor/webviz-config/pull/432) - Replaced `WebvizPluginABC` type in
`deprecated_plugin` decorator with `Type[WebvizPluginABC]`.
- [#433](https://github.com/equinor/webviz-config/pull/433) - Removed short message
from `deprecated_plugin` decorator.
- [#435](https://github.com/equinor/webviz-config/pull/435) - Support only specifying
`source_url` in `setup.py` when building Dockerfile.

## [0.3.0] - 2021-04-27

### Added
- [#419](https://github.com/equinor/webviz-config/pull/419) - Plugins and their
arguments can now be marked as deprecated by using the newly implemented
deprecation framework that, in addition to console FutureWarnings,
automatically shows deprecation messages to the end user in the app and in the documentation.
Adjusted contributing guide accordingly.
- [#318](https://github.com/equinor/webviz-config/pull/318) - `webviz-config`
now facilitates automatically including necessary plugin projects as dependencies
in generated Docker setup. Private repositories are also supported, however the
Docker build process would then need to be given deploy keys as environment variable
secrets. First iteration of automatically creating a corresponding
[Radix config](https://www.radix.equinor.com/) and deploying a Radix application
is also added.
- [#423](https://github.com/equinor/webviz-config/pull/423) - Added class name
`webviz-config-markdown` to the output from the `webviz-config` `Markdown` plugin
output, such that Webviz themes can optionally reduce CSS scope to the output from
the `Markdown` plugin.

### Changed
- [#419](https://github.com/equinor/webviz-config/pull/419) - Changed `plugin_metadata`
and `plugin_project_metadata` in `webviz_config.plugins` to uppercase.
- [#409](https://github.com/equinor/webviz-config/pull/409) - Relax Python test
dependency constraints.
- [#318](https://github.com/equinor/webviz-config/pull/318) - Ad-hoc plugins not
supported anymore (i.e. plugins not being part of a Python project with `setup.py`).
This enables us to reserve the configuration file syntax `prefix.PluginName` to later.
Requiring a formal Python project also enables useful features in the framework
(see e.g. the `Added` section for this PR).

### Fixed
- [#415](https://github.com/equinor/webviz-config/pull/415) - Reduce height of main
sidebar to prevent overflow.
- [#422](https://github.com/equinor/webviz-config/pull/422) - Remove deprecated 'plugin-types' CSP directive.

## [0.2.9] - 2021-02-23

### Changed
- [#395](https://github.com/equinor/webviz-config/pull/395) - Update `npm` dependencies.
See also [#392](https://github.com/equinor/webviz-config/pull/392)
(`docsify-copy-code` update) and [#393](https://github.com/equinor/webviz-config/pull/393)
(`katex` update).

## [0.2.8] - 2021-01-26

### Added
- [#345](https://github.com/equinor/webviz-config/pull/345) - Added Oauth2
Authorization Code flow support for Azure AD applications.

### Changed
- [#374](https://github.com/equinor/webviz-config/pull/374) - Removed Webviz
  SSL certificate generation and forcing of HTTPS connections.
- [#388](https://github.com/equinor/webviz-config/pull/388) - Firefox preferred as
default browser over Chrome/Chromium to ease the transition on localhost after #374.
Browser defined with `webviz preferences --browser somebrowser` is still used instead
of the new default (Firefox).

### Fixed
- [#380](https://github.com/equinor/webviz-config/pull/380) - Don't write warning
for multiple versions of same plugin if the metadata is equal.

## [0.2.7] - 2021-01-14

### Changed
- [#368](https://github.com/equinor/webviz-config/pull/368) - Made Webviz global
settings available to plugin implementations through special `webviz_settings`
argument. This argument is an instance of the `WebvizSettings` class and currently
contains both the `shared_settings` and `theme` properties.

### Deprecated
- [#368](https://github.com/equinor/webviz-config/pull/368) - Access to `webviz_settings`
as an attribute on the Dash application instance object (currently being passed to the
plugins as the special `app` argument) has been deprecated.

## [0.2.6] - 2021-01-07

### Fixed
- [#373](https://github.com/equinor/webviz-config/pull/373) - Fix for import of TypedDict
in Python versions older than 3.8. Check against Python version instead of using try-except.

## [0.2.5] - 2020-12-19

### Changed
- [#367](https://github.com/equinor/webviz-config/pull/367) - Made type information
available to package consumers by indicating support for typing as specified in
[PEP 561](https://www.python.org/dev/peps/pep-0561/).

## [0.2.4] - 2020-12-08

### Changed
- [#362](https://github.com/equinor/webviz-config/pull/362) - Bumped pandas requirement
to `pandas>=1.0`, as `pandas==0.24.2` is no longer needed in internal deployment.

### Fixed
- [#351](https://github.com/equinor/webviz-config/pull/351) - Fixed bug in automatically
generated docs when having a defaulted input argument of type `pathlib.Path` in plugin
arguments.
- [#354](https://github.com/equinor/webviz-config/pull/354) - Fixed bug in automatically
generated docs when having type hinted return value of plugin `__init__` functions.

## [0.2.3] - 2020-11-26

### Added
- [#337](https://github.com/equinor/webviz-config/pull/337) - New generic plugin to
generate a [Pivot table](https://en.wikipedia.org/wiki/Pivot_table) based on
[Dash Pivottable](https://github.com/plotly/dash-pivottable).
- [#333](https://github.com/equinor/webviz-config/pull/333) - Warning is now raised
if more than one plugin project provides a plugin with the same name.

## [0.2.2] - 2020-11-16

### Fixed
- [#339](https://github.com/equinor/webviz-config/pull/339) - After
[#230](https://github.com/equinor/webviz-config/pull/230) generated app started using
Dash `dcc.Location` and `dcc.Link` instead of tabs for multi-page apps. This enabled
URL routing. At the same time, the root url `/` special case was set to show
"Front page", however, users did not from before necessarily have a page called
"Front page", as the "Front page" shown earlier was simply the first page in the list.
Changed back to behavior prior to #230 - i.e. show first page in config as "Front page"
and not rely on page title.

## [0.2.1] - 2020-10-29

### Changed
- [#324](https://github.com/equinor/webviz-config/pull/324) - Now also `webviz-config`
shipped plugins install themselves through the `webviz_config_plugins` entrypoints group.
- [#325](https://github.com/equinor/webviz-config/pull/325) - Removed support for
ad-hoc plugins as this is costly to maintain. Also, the `module.PluginName` notation in
configuration files can then in future be used fo distinguish between multiple plugin
packages using the same plugin name.
- [#330](https://github.com/equinor/webviz-config/pull/330) - Pie chart plot type now
available in table plotter.

### Fixed
- [#325](https://github.com/equinor/webviz-config/pull/325) - Support plugin projects
that use different name for top level package and distribution name.

## [0.2.0] - 2020-10-06

### Changed
- [#230](https://github.com/equinor/webviz-config/pull/230) - Instead of using
`dcc.Tabs` to give the impression of a "multipage app", webviz now uses `dcc.Link` and
`dcc.Location`. This has two main advantages: Big applications can have significantly
faster loading time, as only callbacks on selected "page" fire initially. In addition,
the user can navigate with forward/backward buttons in browser, as well as getting
an URL they can share with others in order to point them to the correct "page". Plugin
authors should check that persistence is set to `session` on Dash components they use
if they want user selections to remain across "page" changes. In order to get more
easily typed URLs, runtime generated page IDs now use `-` instead of `_` for spaces.

### Fixed
- [#321](https://github.com/equinor/webviz-config/pull/321) - Allowed for `blob:`
in `img-src` CSP such that `plotly.js` "Download to png" works properly.

## [0.1.4] - 2020-09-24

### Added
- [#311](https://github.com/equinor/webviz-config/pull/311) - Automatically add a comment
in generated application regarding which Python executable (`sys.executable`) was used
when building a portable application.
- [#310](https://github.com/equinor/webviz-config/pull/310) - Added `RuntimeWarning`
which appears if `@webvizstore` decorated functions are given argument values of type
`pandas.DataFrame` or `pandas.Series` (Which are known to not have `__repr__` functions
useful for hashing).

### Fixed
- [#313](https://github.com/equinor/webviz-config/pull/313) - Added `min-width` to menu CSS
such that it does not collapse on wide content. In addition, make sure menu `width` is
only specified on screen widths wide enough to be above the Dash `Tabs` provided breakpoint at
`800px`.

## [0.1.3] - 2020-09-22
### Added
- [#283](https://github.com/equinor/webviz-config/pull/283) - Auto-generated Webviz plugin documentation
now has search functionality (using [`docsify` full text search](https://docsify.js.org/#/plugins?id=full-text-search)).
- [#278](https://github.com/equinor/webviz-config/pull/278) - Plugin authors can now use Dash inline callbacks
(i.e. `app.clientside_callback(...)`) without being in conflict with the strict
[CSP rules](https://developer.mozilla.org/en-US/docs/Web/HTTP/Headers/Content-Security-Policy)
enforced by `webviz-config` (inline script hashes are added automatically).

### Changed
- [#294](https://github.com/equinor/webviz-config/pull/294) - Plugin authors can now define file type to download
(including specifying MIME type). Before only `.zip` archives were supported.
- [#281](https://github.com/equinor/webviz-config/pull/281) - Now uses `importlib` instead of `pkg_resources` for
detecting plugin entry points and package versions.
- [#306](https://github.com/equinor/webviz-config/pull/306) - Now runs `WEBVIZ_ASSETS.make_portable` before
`WEBVIZ_STORE.build_store` when building portables, as it usually takes shorter time, and therefore will give
feedback quicker if something is wrong.

### Fixed
- [#308](https://github.com/equinor/webviz-config/pull/308) - Fixed `UnclosedFile` and `Resource` warnings,
which would appear if developer enabled e.g. `export PYTHONWARNINGS=default`. Also, Webviz now gracefully
exits on CTRL+C (`KeyboardInterrupt`) instead of giving (unnecessary) traceback to the user.
- [#295](https://github.com/equinor/webviz-config/pull/295) - Menu width is now specified. This both ensures
the menu does not collapse if plugin content is wide, as well as not too wide itself if page titles are long
(instead page titles in the menu are wrapped). Also added `<meta name="viewport" content="width=device-width, initial-scale=1">`
for better experience on mobiles.

## [0.1.2] - 2020-09-09
### Added
- [#279](https://github.com/equinor/webviz-config/pull/279) - Added scrollbar to menu (when larger than screen size).

## [0.1.1] - 2020-09-02
### Added
- [#269](https://github.com/equinor/webviz-config/pull/269) - Added an optional argument `screenshot_filename` to `WebvizPluginABC`. Can be used to let plugin authors specify filename used when screenshots of the plugin are saved.
- [#275](https://github.com/equinor/webviz-config/pull/275) - Indented docstrings are now supported by `webviz docs`.

## [0.1.0] - 2020-08-24
### Added
- [#265](https://github.com/equinor/webviz-config/pull/265) - Added support to automatically create JSON/YAML schema based on installed plugins to be used in e.g. VSCode with the [Red Hat YAML extension for VSCode](https://marketplace.visualstudio.com/items?itemName=redhat.vscode-yaml). Create a schema by running `webviz schema`.<|MERGE_RESOLUTION|>--- conflicted
+++ resolved
@@ -8,11 +8,8 @@
 
 ### Changed
 - [#602](https://github.com/equinor/webviz-config/pull/602) - Changed the file and plugin names from `ExampleContentWrapper` to `ExampleWlfPlugin`.
-<<<<<<< HEAD
 - [#618](https://github.com/equinor/webviz-config/pull/618) - Initialized `common_cache.CACHE` directly with 3600 sec timeout and deprecated `CACHE.TIMEOUT`.
-=======
 - [#619](https://github.com/equinor/webviz-config/pull/619) - Adjusted the WLF example plugin to the best practice, added slots there and introduced new `callback_typecheck` decorator. Moreover, added a `StrEnum` class for IDs and settings.
->>>>>>> 3bdc85cf
 
 ### Added
 - [#594](https://github.com/equinor/webviz-config/pull/594) - Added early testing of graphical user interface (GUI) for editing and creating Webviz configuration files. Run `webviz editor` to start the GUI.
