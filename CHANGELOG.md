# Changelog
All notable changes to this project will be documented in this file.

The format is based on [Keep a Changelog](https://keepachangelog.com/en/1.0.0/),
and this project adheres to [Semantic Versioning](https://semver.org/spec/v2.0.0.html).

## [UNRELEASED] - YYYY-MM-DD

## [0.2.6] - 2021-01-07

### Fixed
- [#373](https://github.com/equinor/webviz-config/pull/373) - Fix for import of TypedDict 
in Python versions older than 3.8. Check against Python version instead of using try-except.

## [0.2.5] - 2020-12-19

### Changed
- [#368](https://github.com/equinor/webviz-config/pull/368) - Made Webviz global
settings available to plugin implementations through special `webviz_settings` 
argument. This argument is an instance of the `WebvizSettings` class and currently
contains both the `shared_settings` and `theme` properties.
- [#367](https://github.com/equinor/webviz-config/pull/367) - Made type information
available to package consumers by indicating support for typing as specified in 
[PEP 561](https://www.python.org/dev/peps/pep-0561/).
<<<<<<< HEAD

### Deprecated
- [#368](https://github.com/equinor/webviz-config/pull/368) - Access to `webviz_settings`
as an attribute on the Dash application instance object (currently being passed to the
plugins as the special `app` argument) has been deprecated.
=======
>>>>>>> f6645ad3

## [0.2.4] - 2020-12-08

### Changed
- [#362](https://github.com/equinor/webviz-config/pull/362) - Bumped pandas requirement
to `pandas>=1.0`, as `pandas==0.24.2` is no longer needed in internal deployment.

### Fixed
- [#351](https://github.com/equinor/webviz-config/pull/351) - Fixed bug in automatically
generated docs when having a defaulted input argument of type `pathlib.Path` in plugin
arguments.
- [#354](https://github.com/equinor/webviz-config/pull/354) - Fixed bug in automatically
generated docs when having type hinted return value of plugin `__init__` functions.

## [0.2.3] - 2020-11-26

### Added
- [#337](https://github.com/equinor/webviz-config/pull/337) - New generic plugin to
generate a [Pivot table](https://en.wikipedia.org/wiki/Pivot_table) based on
[Dash Pivottable](https://github.com/plotly/dash-pivottable).
- [#333](https://github.com/equinor/webviz-config/pull/333) - Warning is now raised
if more than one plugin project provides a plugin with the same name.

## [0.2.2] - 2020-11-16

### Fixed
- [#339](https://github.com/equinor/webviz-config/pull/339) - After
[#230](https://github.com/equinor/webviz-config/pull/230) generated app started using
Dash `dcc.Location` and `dcc.Link` instead of tabs for multi-page apps. This enabled
URL routing. At the same time, the root url `/` special case was set to show
"Front page", however, users did not from before necessarily have a page called
"Front page", as the "Front page" shown earlier was simply the first page in the list.
Changed back to behavior prior to #230 - i.e. show first page in config as "Front page"
and not rely on page title.

## [0.2.1] - 2020-10-29

### Changed
- [#324](https://github.com/equinor/webviz-config/pull/324) - Now also `webviz-config`
shipped plugins install themselves through the `webviz_config_plugins` entrypoints group.
- [#325](https://github.com/equinor/webviz-config/pull/325) - Removed support for
ad-hoc plugins as this is costly to maintain. Also, the `module.PluginName` notation in
configuration files can then in future be used fo distinguish between multiple plugin
packages using the same plugin name.
- [#330](https://github.com/equinor/webviz-config/pull/330) - Pie chart plot type now
available in table plotter.

### Fixed
- [#325](https://github.com/equinor/webviz-config/pull/325) - Support plugin projects
that use different name for top level package and distribution name.

## [0.2.0] - 2020-10-06

### Changed
- [#230](https://github.com/equinor/webviz-config/pull/230) - Instead of using
`dcc.Tabs` to give the impression of a "multipage app", webviz now uses `dcc.Link` and
`dcc.Location`. This has two main advantages: Big applications can have significantly
faster loading time, as only callbacks on selected "page" fire initially. In addition,
the user can navigate with forward/backward buttons in browser, as well as getting
an URL they can share with others in order to point them to the correct "page". Plugin
authors should check that persistence is set to `session` on Dash components they use
if they want user selections to remain across "page" changes. In order to get more
easily typed URLs, runtime generated page IDs now use `-` instead of `_` for spaces.

### Fixed
- [#321](https://github.com/equinor/webviz-config/pull/321) - Allowed for `blob:`
in `img-src` CSP such that `plotly.js` "Download to png" works properly.

## [0.1.4] - 2020-09-24

### Added
- [#311](https://github.com/equinor/webviz-config/pull/311) - Automatically add a comment
in generated application regarding which Python executable (`sys.executable`) was used
when building a portable application.
- [#310](https://github.com/equinor/webviz-config/pull/310) - Added `RuntimeWarning`
which appears if `@webvizstore` decorated functions are given argument values of type
`pandas.DataFrame` or `pandas.Series` (Which are known to not have `__repr__` functions
useful for hashing).

### Fixed
- [#313](https://github.com/equinor/webviz-config/pull/313) - Added `min-width` to menu CSS
such that it does not collapse on wide content. In addition, make sure menu `width` is
only specified on screen widths wide enough to be above the Dash `Tabs` provided breakpoint at
`800px`.

## [0.1.3] - 2020-09-22
### Added
- [#283](https://github.com/equinor/webviz-config/pull/283) - Auto-generated Webviz plugin documentation
now has search functionality (using [`docsify` full text search](https://docsify.js.org/#/plugins?id=full-text-search)).
- [#278](https://github.com/equinor/webviz-config/pull/278) - Plugin authors can now use Dash inline callbacks
(i.e. `app.clientside_callback(...)`) without being in conflict with the strict
[CSP rules](https://developer.mozilla.org/en-US/docs/Web/HTTP/Headers/Content-Security-Policy)
enforced by `webviz-config` (inline script hashes are added automatically).

### Changed
- [#294](https://github.com/equinor/webviz-config/pull/294) - Plugin authors can now define file type to download
(including specifying MIME type). Before only `.zip` archives were supported.
- [#281](https://github.com/equinor/webviz-config/pull/281) - Now uses `importlib` instead of `pkg_resources` for
detecting plugin entry points and package versions.
- [#306](https://github.com/equinor/webviz-config/pull/306) - Now runs `WEBVIZ_ASSETS.make_portable` before
`WEBVIZ_STORE.build_store` when building portables, as it usually takes shorter time, and therefore will give
feedback quicker if something is wrong.

### Fixed
- [#308](https://github.com/equinor/webviz-config/pull/308) - Fixed `UnclosedFile` and `Resource` warnings,
which would appear if developer enabled e.g. `export PYTHONWARNINGS=default`. Also, Webviz now gracefully
exits on CTRL+C (`KeyboardInterrupt`) instead of giving (unnecessary) traceback to the user.
- [#295](https://github.com/equinor/webviz-config/pull/295) - Menu width is now specified. This both ensures
the menu does not collapse if plugin content is wide, as well as not too wide itself if page titles are long
(instead page titles in the menu are wrapped). Also added `<meta name="viewport" content="width=device-width, initial-scale=1">`
for better experience on mobiles.

## [0.1.2] - 2020-09-09
### Added
- [#279](https://github.com/equinor/webviz-config/pull/279) - Added scrollbar to menu (when larger than screen size).

## [0.1.1] - 2020-09-02
### Added
- [#269](https://github.com/equinor/webviz-config/pull/269) - Added an optional argument `screenshot_filename` to `WebvizPluginABC`. Can be used to let plugin authors specify filename used when screenshots of the plugin are saved.
- [#275](https://github.com/equinor/webviz-config/pull/275) - Indented docstrings are now supported by `webviz docs`.

## [0.1.0] - 2020-08-24
### Added
- [#265](https://github.com/equinor/webviz-config/pull/265) - Added support to automatically create JSON/YAML schema based on installed plugins to be used in e.g. VSCode with the [Red Hat YAML extension for VSCode](https://marketplace.visualstudio.com/items?itemName=redhat.vscode-yaml). Create a schema by running `webviz schema`.<|MERGE_RESOLUTION|>--- conflicted
+++ resolved
@@ -5,6 +5,17 @@
 and this project adheres to [Semantic Versioning](https://semver.org/spec/v2.0.0.html).
 
 ## [UNRELEASED] - YYYY-MM-DD
+
+### Changed
+- [#368](https://github.com/equinor/webviz-config/pull/368) - Made Webviz global
+settings available to plugin implementations through special `webviz_settings` 
+argument. This argument is an instance of the `WebvizSettings` class and currently
+contains both the `shared_settings` and `theme` properties.
+
+### Deprecated
+- [#368](https://github.com/equinor/webviz-config/pull/368) - Access to `webviz_settings`
+as an attribute on the Dash application instance object (currently being passed to the
+plugins as the special `app` argument) has been deprecated.
 
 ## [0.2.6] - 2021-01-07
 
@@ -15,21 +26,9 @@
 ## [0.2.5] - 2020-12-19
 
 ### Changed
-- [#368](https://github.com/equinor/webviz-config/pull/368) - Made Webviz global
-settings available to plugin implementations through special `webviz_settings` 
-argument. This argument is an instance of the `WebvizSettings` class and currently
-contains both the `shared_settings` and `theme` properties.
 - [#367](https://github.com/equinor/webviz-config/pull/367) - Made type information
 available to package consumers by indicating support for typing as specified in 
 [PEP 561](https://www.python.org/dev/peps/pep-0561/).
-<<<<<<< HEAD
-
-### Deprecated
-- [#368](https://github.com/equinor/webviz-config/pull/368) - Access to `webviz_settings`
-as an attribute on the Dash application instance object (currently being passed to the
-plugins as the special `app` argument) has been deprecated.
-=======
->>>>>>> f6645ad3
 
 ## [0.2.4] - 2020-12-08
 
